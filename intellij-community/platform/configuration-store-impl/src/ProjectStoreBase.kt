--- conflicted
+++ resolved
@@ -68,13 +68,7 @@
 
   final override fun getWorkspaceFilePath() = storageManager.expandMacro(StoragePathMacros.WORKSPACE_FILE)
 
-<<<<<<< HEAD
-  final override fun clearStorages() {
-    storageManager.clearStorages()
-  }
-=======
   final override fun clearStorages() = storageManager.clearStorages()
->>>>>>> 93b17785
 
   private fun loadProjectFromTemplate(defaultProject: Project) {
     val stateStore = defaultProject.stateStore as DefaultProjectStoreImpl
@@ -104,13 +98,9 @@
     }
   }
 
-<<<<<<< HEAD
-  override fun setPath(filePath: String, isRefreshVfsNeeded: Boolean, template: Project?) {
-=======
   override fun getProjectWorkspaceId() = ProjectIdManager.getInstance(project).state.id
 
   override fun setPath(file: Path, isRefreshVfsNeeded: Boolean, template: Project?) {
->>>>>>> 93b17785
     val storageManager = storageManager
     val fs = LocalFileSystem.getInstance()
     val isUnitTestMode = ApplicationManager.getApplication().isUnitTestMode
@@ -129,11 +119,7 @@
 
       if (isUnitTestMode) {
         // load state only if there are existing files
-<<<<<<< HEAD
-        isOptimiseTestLoadSpeed = !Paths.get(filePath).toFile().exists()
-=======
         isOptimiseTestLoadSpeed = !file.exists()
->>>>>>> 93b17785
 
         storageManager.addMacro(StoragePathMacros.PRODUCT_WORKSPACE_FILE, workspacePath)
       }
@@ -148,11 +134,7 @@
 
       if (isUnitTestMode) {
         // load state only if there are existing files
-<<<<<<< HEAD
-        isOptimiseTestLoadSpeed = !Paths.get(filePath).exists()
-=======
         isOptimiseTestLoadSpeed = !file.exists()
->>>>>>> 93b17785
 
         storageManager.addMacro(StoragePathMacros.PRODUCT_WORKSPACE_FILE, "$configDir/product-workspace.xml")
       }
